from tree_sitter import Tree, Parser

from graph.node import NodeFactory
from code_references.types import Reference, Range, Point
<<<<<<< HEAD
from .languages import LanguageDefinitions, BodyNodeNotFound
from graph.node import NodeLabels
from project_file_explorer import File

from typing import List, TYPE_CHECKING, Optional, Tuple
=======
from .languages import LanguageDefinitions, FallbackDefinitions
from graph.node import NodeLabels
from project_file_explorer import File

from typing import List, TYPE_CHECKING
>>>>>>> 7d1097be
from graph.relationship import RelationshipType

if TYPE_CHECKING:
    from tree_sitter import Node as TreeSitterNode
    from graph.node import DefinitionNode, Node, FolderNode
    from code_references.types import Reference


class TreeSitterHelper:
    language_definitions: LanguageDefinitions
    parser: Parser
    current_path: str
    base_node_source_code: str
    created_nodes: List["Node"]

    def __init__(self, language_definitions: LanguageDefinitions):
        self.language_definitions = language_definitions
        self.parsers = self.language_definitions.get_parsers_for_extensions()

    def get_reference_type(
        self, original_node: "DefinitionNode", reference: "Reference", node_referenced: "DefinitionNode"
    ) -> RelationshipType:
        node_in_point_reference = self._get_node_in_point_reference(node=node_referenced, reference=reference)
        type_found = self.language_definitions.get_relationship_type(
            node=original_node, node_in_point_reference=node_in_point_reference
        )

        return type_found if type_found is not None else RelationshipType.USES

    def _get_node_in_point_reference(self, node: "DefinitionNode", reference: "Reference") -> "TreeSitterNode":
        # Get the tree-sitter node for the reference
        start_point = (reference.range.start.line, reference.range.start.character)
        end_point = (reference.range.end.line, reference.range.end.character)

        return node._tree_sitter_node.descendant_for_point_range(start_point, end_point)

    def create_nodes_and_relationships_in_file(self, file: File, parent_folder: "FolderNode" = None) -> List["Node"]:
        self.current_path = file.uri_path
        self.created_nodes = []
        self.base_node_source_code = self._get_content_from_file(file)

        if self._does_path_have_valid_extension(file.uri_path):
            print(f"Handling paths with valid extension for {file.uri_path}")
            self._handle_paths_with_valid_extension(file=file, parent_folder=parent_folder)
            return self.created_nodes

        file_node = self._create_file_node_from_raw_file(file, parent_folder)
        return [file_node]

    def _does_path_have_valid_extension(self, path: str) -> bool:
        if isinstance(self.language_definitions, FallbackDefinitions):
            return False
        return any(path.endswith(extension) for extension in self.language_definitions.get_language_file_extensions())

    def _handle_paths_with_valid_extension(self, file: File, parent_folder: "FolderNode" = None) -> None:
        tree = self._parse(self.base_node_source_code, file.extension)

        file_node = self._create_file_node_from_module_node(
            module_node=tree.root_node, file=file, parent_folder=parent_folder
        )
        self.created_nodes.append(file_node)

        self._traverse(tree.root_node, context_stack=[file_node])

    def _parse(self, code: str, extension: str) -> Tree:
        parser = self.parsers[extension]
        as_bytes = bytes(code, "utf-8")
        return parser.parse(as_bytes)

    def _create_file_node_from_module_node(
        self, module_node: "TreeSitterNode", file: File, parent_folder: "FolderNode" = None
    ) -> "Node":
        print(f"Creating file node for {file.uri_path}")
        return NodeFactory.create_file_node(
            path=file.uri_path,
            name=file.name,
            level=file.level,
            node_range=self._get_reference_from_node(module_node),
            definition_range=self._get_reference_from_node(module_node),
            code_text=self.base_node_source_code,
            body_text=self.base_node_source_code,
            parent=parent_folder,
            tree_sitter_node=module_node,
        )

    def _get_content_from_file(self, file: File) -> str:
        try:
            with open(file.path, "r") as file:
                return file.read()
        except UnicodeDecodeError:
            # if content cannot be read, return empty string
            return ""

    def _traverse(self, tree_sitter_node: "TreeSitterNode", context_stack: List["Node"]) -> None:
        """Perform a recursive preorder traversal of the tree."""

        if context_stack is None:
            context_stack = []

        node_was_created = False
        if node_was_created := self.language_definitions.should_create_node(tree_sitter_node):
            node = self._handle_definition_node(tree_sitter_node, context_stack)

            self.created_nodes.append(node)
            context_stack.append(node)

        for child in tree_sitter_node.named_children:
            self._traverse(child, context_stack)

        if node_was_created:
            context_stack.pop()

    def _handle_definition_node(self, tree_sitter_node: "TreeSitterNode", context_stack: List["Node"]) -> "Node":
        """Handle the printing of node information for class and function definitions."""
        identifier_name, identifier_reference = self._process_identifier_node(node=tree_sitter_node)

        node_snippet, node_reference = self._process_node_snippet(tree_sitter_node)
        body_snippet, _ = self._try_process_body_node_snippet(tree_sitter_node)
        parent_node = self.get_parent_node(context_stack)

        node = NodeFactory.create_node_based_on_label(
            kind=self._get_label_from_node(tree_sitter_node),
            name=identifier_name,
            path=self.current_path,
            definition_range=identifier_reference,
            node_range=node_reference,
            code_text=node_snippet,
            body_text=body_snippet,
            level=parent_node.level + 1,
            parent=parent_node,
            tree_sitter_node=tree_sitter_node,
        )

        parent_node.relate_node_as_define_relationship(node)
        return node

    def _process_identifier_node(self, node: "TreeSitterNode") -> Tuple[str, "Reference"]:
        identifier_node = self.language_definitions.get_identifier_node(node)
        identifier_reference = self._get_reference_from_node(node=identifier_node)
        identifier_name = self._get_identifier_name(identifier_node=identifier_node)
        return identifier_name, identifier_reference

    def _get_identifier_name(self, identifier_node: str) -> str:
        identifier_name = identifier_node.text.decode("utf-8")
        return identifier_name

    def _get_code_snippet_from_base_file(self, node_range: "Range") -> str:
        start_line = node_range.start.line
        end_line = node_range.end.line
        code_lines = self.base_node_source_code.split("\n")
        code_snippet = "\n".join(code_lines[start_line : end_line + 1])
        return code_snippet

    def _get_reference_from_node(self, node: "TreeSitterNode") -> "Reference":
        return Reference(
            range=Range(
                start=Point(line=node.start_point[0], character=node.start_point[1]),
                end=Point(line=node.end_point[0], character=node.end_point[1]),
            ),
            uri=self.current_path,
        )

    def _process_node_snippet(self, node: "TreeSitterNode") -> Tuple[str, "Reference"]:
        node_reference = self._get_reference_from_node(node)
        node_snippet = self._get_code_snippet_from_base_file(node_reference.range)
        return node_snippet, node_reference

    def _try_process_body_node_snippet(self, node: "TreeSitterNode") -> Tuple[str, "Reference"]:
        try:
            return self._process_body_node_snippet(node)
        except BodyNodeNotFound:
            return "", self._empty_reference()

    def _process_body_node_snippet(self, node: "TreeSitterNode") -> Tuple[str, "Reference"]:
        body_node = self.language_definitions.get_body_node(node)
        body_reference = self._get_reference_from_node(node=body_node)
        body_snippet = self._get_code_snippet_from_base_file(body_reference.range)
        return body_snippet, body_reference

    def _get_label_from_node(self, node: "TreeSitterNode") -> NodeLabels:
        return self.language_definitions.get_node_label_from_type(node.type)

    def get_parent_node(self, context_stack: List["Node"]) -> "DefinitionNode":
        return context_stack[-1]

    def _create_file_node_from_raw_file(self, file: File, parent_folder: "FolderNode" = None) -> "Node":
        return NodeFactory.create_file_node(
            path=file.uri_path,
            name=file.name,
            level=file.level,
            node_range=self._empty_reference(),
            definition_range=self._empty_reference(),
            code_text=self.base_node_source_code,
            body_text=self.base_node_source_code,
            parent=parent_folder,
            tree_sitter_node=None,
        )

    def _empty_reference(self) -> "Reference":
        return Reference(
            range=Range(
                start=Point(line=0, character=0),
                end=Point(line=0, character=0),
            ),
            uri=self.current_path,
        )<|MERGE_RESOLUTION|>--- conflicted
+++ resolved
@@ -2,19 +2,10 @@
 
 from graph.node import NodeFactory
 from code_references.types import Reference, Range, Point
-<<<<<<< HEAD
-from .languages import LanguageDefinitions, BodyNodeNotFound
+from .languages import LanguageDefinitions, BodyNodeNotFound, FallbackDefinitions
 from graph.node import NodeLabels
 from project_file_explorer import File
-
-from typing import List, TYPE_CHECKING, Optional, Tuple
-=======
-from .languages import LanguageDefinitions, FallbackDefinitions
-from graph.node import NodeLabels
-from project_file_explorer import File
-
-from typing import List, TYPE_CHECKING
->>>>>>> 7d1097be
+from typing import List, TYPE_CHECKING, Tuple
 from graph.relationship import RelationshipType
 
 if TYPE_CHECKING:
