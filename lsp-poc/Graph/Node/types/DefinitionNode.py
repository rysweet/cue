--- conflicted
+++ resolved
@@ -15,24 +15,18 @@
     definition_range: "CodeRange"
     node_range: "CodeRange"
     code_text: str
-<<<<<<< HEAD
     body_text: str
-
-    def __init__(self, definition_range, node_range, code_text, body_text, *args, **kwargs):
-=======
     _tree_sitter_node: "TreeSitterNode"
 
-    def __init__(self, definition_range, node_range, code_text, tree_sitter_node: "TreeSitterNode", *args, **kwargs):
->>>>>>> 6631bcb0
+    def __init__(
+        self, definition_range, node_range, code_text, body_text, tree_sitter_node: "TreeSitterNode", *args, **kwargs
+    ):
         self._defines: List[Union["ClassNode", "FunctionNode"]] = []
         self.definition_range = definition_range
         self.node_range = node_range
         self.code_text = code_text
-<<<<<<< HEAD
         self.body_text = body_text
-=======
         self._tree_sitter_node = tree_sitter_node
->>>>>>> 6631bcb0
         super().__init__(*args, **kwargs)
 
     def relate_node_as_define_relationship(self, node: Union["ClassNode", "FunctionNode"]) -> None:
