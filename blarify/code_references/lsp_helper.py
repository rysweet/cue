--- conflicted
+++ resolved
@@ -7,20 +7,7 @@
 from blarify.utils.path_calculator import PathCalculator
 
 from .types.Reference import Reference
-<<<<<<< HEAD
 from blarify.graph.node import DefinitionNode
-from blarify.code_hierarchy.languages import (
-    PythonDefinitions,
-    JavascriptDefinitions,
-    RubyDefinitions,
-    TypescriptDefinitions,
-    LanguageDefinitions,
-    CsharpDefinitions,
-    GoDefinitions,
-    PhpDefinitions,
-)
-=======
->>>>>>> 3aff33e6
 
 from blarify.vendor.multilspy.multilspy_config import MultilspyConfig
 from blarify.vendor.multilspy.multilspy_logger import MultilspyLogger
@@ -64,6 +51,7 @@
             TypescriptDefinitions,
             CsharpDefinitions,
             GoDefinitions,
+            PhpDefinitions,
         )
 
         if extension in PythonDefinitions.get_language_file_extensions():
