--- conflicted
+++ resolved
@@ -276,20 +276,7 @@
 - [D3.js Documentation](https://d3js.org/)
 - [Playwright Documentation](https://playwright.dev/docs/intro)
 
-<<<<<<< HEAD
-## Extension Management Memories
-
-- Command sequence for uninstalling and reinstalling the extension: 
-  - Uninstall: `code-insiders --uninstall-extension <extension-id>`
-  - Reinstall: `code-insiders --install-extension <extension-id>`
-  - Note: Use `code-insiders` (not `code`) as VS Code Insiders is installed
-
-## CI Management
-
-- Use `scripts/check_ci_status.sh` to efficiently check the ci status of a PR
-=======
 ## Git Guidelines
 
 ### Git Workflow Rules
-- **Never commit directly to main**
->>>>>>> bdd3cff9
+- **Never commit directly to main**